--- conflicted
+++ resolved
@@ -128,11 +128,7 @@
     _newWcs()
 {
     if  (order < 2) {
-<<<<<<< HEAD
-        throw LSST_EXCEPT(except::OutOfRangeException, "SIP must be at least 2nd order");
-=======
         throw LSST_EXCEPT(except::OutOfRangeException, "SIP must be at least 2nd order");        
->>>>>>> a6deaeee
     }
     if (_sipOrder > 9) {
         throw LSST_EXCEPT(except::OutOfRangeException,
