#
# LSST Data Management System
# Copyright 2008, 2009, 2010 LSST Corporation.
#
# This product includes software developed by the
# LSST Project (http://www.lsst.org/).
#
# This program is free software: you can redistribute it and/or modify
# it under the terms of the GNU General Public License as published by
# the Free Software Foundation, either version 3 of the License, or
# (at your option) any later version.
#
# This program is distributed in the hope that it will be useful,
# but WITHOUT ANY WARRANTY; without even the implied warranty of
# MERCHANTABILITY or FITNESS FOR A PARTICULAR PURPOSE.  See the
# GNU General Public License for more details.
#
# You should have received a copy of the LSST License Statement and
# the GNU General Public License along with this program.  If not,
# see <http://www.lsstcorp.org/LegalNotices/>.
#
import math, os, sys
import numpy as np

import lsst.meas.astrom as measAst
import lsst.meas.astrom.sip as sip
from lsst.meas.photocal.colorterms import Colorterm
import lsst.meas.algorithms.utils as malgUtil
import lsst.pex.logging as pexLog
import lsst.pex.config as pexConf
import lsst.pipe.base as pipeBase
import lsst.afw.table as afwTable
<<<<<<< HEAD
import lsst.afw.image as afwImage
=======
import lsst.afw.display.ds9 as ds9

from lsst.meas.photocal.PhotometricMagnitude import PhotometricMagnitude
>>>>>>> 41e2c8fe

try:
    import matplotlib.pyplot as pyplot
except ImportError:
    pyplot = None

class PhotoCalConfig(pexConf.Config):

    magLimit = pexConf.Field(dtype=float, doc="Don't use objects fainter than this magnitude", default=22.0)
    outputField = pexConf.Field(
        dtype=str, optional=True, default="classification.photometric",
        doc="Name of the flag field that is set for sources used in photometric calibration"
        )
    fluxField = pexConf.Field(
        dtype=str, default="flux.psf", optional=False,
        doc="Name of the source flux field to use.  The associated flag field\n"\
            "('<name>.flags') will be implicitly included in badFlags.\n"
        )
    applyColorTerms = pexConf.Field(
        dtype=bool, default=True,
        doc= "Apply photometric colour terms (if available) to reference stars",
        )
    goodFlags = pexConf.ListField(
        dtype=str, optional=False,
        default=[], 
        doc="List of source flag fields that must be set for a source to be used."
        )
    badFlags = pexConf.ListField(
        dtype=str, optional=False,
        default=["flags.pixel.edge", "flags.pixel.interpolated.any", "flags.pixel.saturated.any"], 
        doc="List of source flag fields that will cause a source to be rejected when they are set."
        )
    sigmaMax = pexConf.Field(dtype=float, default=0.25, optional=True,
                              doc="maximum sigma to use when clipping")
    nSigma = pexConf.Field(dtype=float, default=3.0, optional=False, doc="clip at nSigma")
    useMedian = pexConf.Field(dtype=bool, default=True,
                              doc="use median instead of mean to compute zeropoint")
    nIter = pexConf.Field(dtype=int, default=20, optional=False, doc="number of iterations")

class PhotoCalTask(pipeBase.Task):
    """Calculate the zero point of an exposure given a ReferenceMatchVector.
    """
    ConfigClass = PhotoCalConfig
    _DefaultName = "photoCal"

    def __init__(self, schema, **kwds):
        """Create the task, pulling input keys from the schema and adding a flag field
        'classification.photometric' that will be set for sources used to determine the
        photometric calibration.
        """
        pipeBase.Task.__init__(self, **kwds)
        self.flux = schema.find(self.config.fluxField).key
        self.fluxErr = schema.find(self.config.fluxField + ".err").key
        self.goodFlags = [schema.find(name).key for name in self.config.goodFlags]
        self.badFlags = [schema.find(self.config.fluxField + ".flags").key]
        self.badFlags.extend(schema.find(name).key for name in self.config.badFlags)
        if self.config.outputField is not None:
            self.output = schema.addField(self.config.outputField, type="Flag",
                                          doc="set if source was used in photometric calibration")
        else:
            self.output = None

    def checkSourceFlags(self, source):
        """Return True if the given source has all good flags set and none of the bad flags set."""
        for k in self.goodFlags:
            if not source.get(k): return False
        for k in self.badFlags:
            if source.get(k): return False
        return True

    @pipeBase.timeMethod
    def selectMatches(self, matches, frame=None):
        """Select reference/source matches according the criteria specified in the config.

        if frame is non-None, display information about trimmed objects on that ds9 frame:
            Bad:               red x
            Non-"photometric": blue +  (and a cyan o if a galaxy)
            Failed flux cut:   magenta *

        The return value is a ReferenceMatchVector that contains only the selected matches.
        If a schema was passed during task construction, a flag field will be set on sources 
        in the selected matches.

        An exception will be raised if there are no valid matches.

        @param[in] Input ReferenceMatchVector (not modified)
        @return Output ReferenceMatchVector
        """

        self.log.logdebug("Number of input matches: %d" % (len(matches)))
        if len(matches) == 0:
            raise ValueError("No input matches")

        # Only use stars for which the flags indicate the photometry is good.
        afterFlagCutInd = [i for i, m in enumerate(matches) if self.checkSourceFlags(m.second)]
        afterFlagCut = [matches[i] for i in afterFlagCutInd]
        self.log.logdebug("Number of matches after source flag cuts: %d" % (len(afterFlagCut)))

        if len(afterFlagCut) != len(matches):
            if frame is not None:
                with ds9.Buffering():
                    for i, m in enumerate(matches):
                        if i not in afterFlagCutInd:
                            x, y = m.second.getCentroid()
                            ds9.dot("x", x,  y, size=4, frame=frame, ctype=ds9.RED)

            matches = afterFlagCut

        if len(matches) == 0:
            raise ValueError("All matches eliminated by source flags")

        refSchema = matches[0].first.schema
        try:
            refKey = refSchema.find("photometric").key
            try:
                stargalKey = refSchema.find("stargal").key
            except:
                stargalKey = None

            try:
                varKey = refSchema.find("var").key
            except:
                varKey = None
        except:
            self.log.warn("No 'photometric' flag key found in reference schema.")
            refKey = None

        if refKey is not None:
            afterRefCutInd = [i for i, m in enumerate(matches) if m.first.get(refKey)]
            afterRefCut = [matches[i] for i in afterRefCutInd]

            if len(afterRefCut) != len(matches):
                if frame is not None:
                    with ds9.Buffering():
                        for i, m in enumerate(matches):
                            if i not in afterRefCutInd:
                                x, y = m.second.getCentroid()
                                ds9.dot("+", x,  y, size=4, frame=frame, ctype=ds9.BLUE)

                                if stargalKey and not m.first.get(stargalKey):
                                    ds9.dot("o", x,  y, size=6, frame=frame, ctype=ds9.CYAN)
                                if varKey and m.first.get(varKey):
                                    ds9.dot("o", x,  y, size=6, frame=frame, ctype=ds9.MAGENTA)

                matches = afterRefCut

        self.log.logdebug("Number of matches after reference catalog cuts: %d" % (len(matches)))
        if len(matches) == 0:
            raise RuntimeError("No sources remain in match list after reference catalog cuts.")
        
        fluxKey = refSchema.find("flux").key
        if self.config.magLimit is not None:
            fluxLimit = 10.0**(-self.config.magLimit/2.5)

            afterMagCutInd = [i for i, m in enumerate(matches) if (m.first.get(fluxKey) > fluxLimit
                                                                   and m.second.get(self.flux) > 0.0)]
        else:
            afterMagCutInd = [i for i, m in enumerate(matches) if m.second.get(self.flux) > 0.0]

        afterMagCut = [matches[i] for i in afterMagCutInd]

        if len(afterMagCut) != len(matches):
            if frame is not None:
                with ds9.Buffering():
                    for i, m in enumerate(matches):
                        if i not in afterMagCutInd:
                            x, y = m.second.getCentroid()
                            ds9.dot("*", x,  y, size=4, frame=frame, ctype=ds9.MAGENTA)

            matches = afterMagCut
            
        self.log.logdebug("Number of matches after magnitude limit cuts: %d" % (len(matches)))

        if len(matches) == 0:
            raise RuntimeError("No sources remaining in match list after magnitude limit cuts.")

        if frame is not None:
            with ds9.Buffering():
                for m in matches:
                    x, y = m.second.getCentroid()
                    ds9.dot("o", x,  y, size=4, frame=frame, ctype=ds9.GREEN)

        result = afwTable.ReferenceMatchVector()
        for m in matches:
            if self.output is not None:
                m.second.set(self.output, True)
            result.append(m)
        return result

    @pipeBase.timeMethod
    def extractMagArrays(self, matches, filterName):
        """Extract magnitude and magnitude error arrays from the given matches.

        @param[in]  ReferenceMatchVector object containing reference/source matches
        @param[in]  Name of filter being calibrated
        
        @return Struct containing srcMag, refMag, srcMagErr, refMagErr, and errMag arrays.
        """
        srcFlux = np.array([m.second.get(self.flux) for m in matches])
        srcFluxErr = np.array([m.second.get(self.fluxErr) for m in matches])
        if not np.all(np.isfinite(srcFluxErr)):
            self.log.warn("Source catalog does not have flux uncertainties; using sqrt(flux).")
            srcFluxErr = np.sqrt(srcFlux)
        
        if not matches:
            raise RuntimeError("No reference stars are available")

        refSchema = matches[0].first.schema
        if self.config.applyColorTerms:
            ct = Colorterm.getColorterm(filterName)
        else:
            ct = None

        if ct:                          # we have a colour term to worry about
            fluxNames = [ct.primary, ct.secondary]
            missingFluxes = []
            for flux in fluxNames:
                try:
                    refSchema.find(flux).key
                except KeyError:
                    missingFluxes.append(flux)

            if missingFluxes:
                self.log.warn("Source catalog does not have fluxes for %s; ignoring color terms" %
                              " ".join(missingFluxes))
                ct = None
                
        if not ct:
            fluxNames = ["flux"]

        refFluxes = []
        refFluxErrors = []
        for flux in fluxNames:
            refFlux = np.array([m.first.get(refSchema.find(flux).key) for m in matches])
            try:
                refFluxErr = np.array([m.first.get(refSchema.find(flux + ".err").key) for m in matches])
            except KeyError:
                # Catalogue may not have flux uncertainties; HACK
                self.log.warn("Reference catalog does not have flux uncertainties for %s; using sqrt(flux)."
                              % flux)
                refFluxErr = np.sqrt(refFlux)

            refFluxes.append(refFlux)
            refFluxErrors.append(refFluxErr)

        srcMag = -2.5*np.log10(srcFlux)
        if ct:                          # we have a colour term to worry about
            refMag =  -2.5*np.log10(refFluxes[0]) # primary
            refMag2 = -2.5*np.log10(refFluxes[1]) # secondary

            refMag = ct.transformMags(filterName, refMag, refMag2)
            refFluxErr = ct.propagateFluxErrors(filterName, refFluxErrors[0], refFluxErrors[1])
        else:
            refMag = -2.5*np.log10(refFluxes[0])

        # Fitting with error bars in both axes is hard, so transfer all
        # the error to src, then convert to magnitude
        fluxErr = np.hypot(srcFluxErr, refFluxErr)
        magErr = fluxErr / (srcFlux * np.log(10))

        srcMagErr = srcFluxErr / (srcFlux * np.log(10))
        refMagErr = refFluxErr / (refFlux * np.log(10))

        return pipeBase.Struct(
            srcMag = srcMag,
            refMag = refMag,
            magErr = magErr,
            srcMagErr = srcMagErr,
            refMagErr = refMagErr
            )

    @pipeBase.timeMethod
    def run(self, exposure, matches):
        """Do photometric calibration - select matches to use and (possibly iteratively) compute
        the zero point.

        @param[in]  exposure   Exposure upon which the sources in the matches were detected.
        @param[in]  matches    Input ReferenceMatchVector (will not be modified).
        
        @return Struct of:
           calib ------- Calib object containing the zero point
           arrays ------ Magnitude arrays returned be extractMagArrays
           matches ----- Final ReferenceMatchVector, as returned by selectMathces.
        """
        global scatterPlot, fig
        import lsstDebug

        display = lsstDebug.Info(__name__).display
        displaySources = display and lsstDebug.Info(__name__).displaySources
        scatterPlot = display and lsstDebug.Info(__name__).scatterPlot

        if scatterPlot:
            from matplotlib import pyplot
            try:
                fig.clf()
            except:
                fig = pyplot.figure()

        if displaySources:
            frame = 1
            ds9.mtv(exposure, frame=frame, title="photocal")
        else:
            frame = None

        matches = self.selectMatches(matches, frame=frame)
        arrays = self.extractMagArrays(matches, exposure.getFilter().getName())

        # Fit for zeropoint.  We can run the code more than once, so as to
        # give good stars that got clipped by a bad first guess a second
        # chance.
        # FIXME: these should be config values

        calib = afwImage.Calib()
        zp = None                           # initial guess
        r = self.getZeroPoint(arrays.srcMag, arrays.refMag, arrays.magErr, zp0=zp)
        zp = r.zp
        self.log.info("Magnitude zero point: %f +/- %f from %d stars" % (r.zp, r.sigma, r.ngood))

        flux0 = 10**(0.4*r.zp) # Flux of mag=0 star
        flux0err = 0.4*math.log(10)*flux0*r.sigma # Error in flux0
        
        calib.setFluxMag0(flux0, flux0err)

        return pipeBase.Struct(
            calib = calib,
            arrays = arrays,
            matches = matches,
            zp = r.zp,
            sigma = r.sigma,
            ngood = r.ngood,
            )

    def getZeroPoint(self, src, ref, srcErr=None, zp0=None):
        """Flux calibration code, returning (ZeroPoint, Distribution Width, Number of stars)

        We perform nIter iterations of a simple sigma-clipping algorithm with a a couple of twists:
        1.  We use the median/interquartile range to estimate the position to clip around, and the
        "sigma" to use.
        2.  We never allow sigma to go _above_ a critical value sigmaMax --- if we do, a sufficiently
        large estimate will prevent the clipping from ever taking effect.
        3.  Rather than start with the median we start with a crude mode.  This means that a set of magnitude
        residuals with a tight core and asymmetrical outliers will start in the core.  We use the width of
        this core to set our maximum sigma (see 2.)  
        """

        sigmaMax = self.config.sigmaMax

        dmag = ref - src

        i = np.argsort(dmag)
        dmag = dmag[i]
        
        if srcErr is not None:
            dmagErr = srcErr[i]
        else:
            dmagErr = np.ones(len(dmag))

        # need to remove nan elements to avoid errors in stats calculation with numpy
        ind_noNan = np.array([ i for i in range(len(dmag)) if (not np.isnan(dmag[i]) and not np.isnan(dmagErr[i])) ])
        dmag = dmag[ind_noNan]
        dmagErr = dmagErr[ind_noNan]

        IQ_TO_STDEV = 0.741301109252802;    # 1 sigma in units of interquartile (assume Gaussian)

        npt = len(dmag)
        ngood = npt
        for i in range(self.config.nIter):
            if i > 0:
                npt = sum(good)

            center = None
            if i == 0:
                #
                # Start by finding the mode
                #
                nhist = 20
                try:
                    hist, edges = np.histogram(dmag, nhist, new=True)
                except TypeError:
                    hist, edges = np.histogram(dmag, nhist) # they removed new=True around numpy 1.5
                imode = np.arange(nhist)[np.where(hist == hist.max())]

                if imode[-1] - imode[0] + 1 == len(imode): # Multiple modes, but all contiguous
                    if zp0:
                        center = zp0
                    else:
                        center = 0.5*(edges[imode[0]] + edges[imode[-1] + 1])

                    peak = sum(hist[imode])/len(imode) # peak height

                    # Estimate FWHM of mode
                    j = imode[0]
                    while j >= 0 and hist[j] > 0.5*peak:
                        j -= 1
                    j = max(j, 0)
                    q1 = dmag[sum(hist[range(j)])]

                    j = imode[-1]
                    while j < nhist and hist[j] > 0.5*peak:
                        j += 1
                    j = min(j, nhist - 1)
                    j = min(sum(hist[range(j)]), npt - 1)
                    q3 = dmag[j]

                    if q1 == q3:
                        q1 = dmag[int(0.25*npt)]
                        q3 = dmag[int(0.75*npt)]

                    sig = (q3 - q1)/2.3 # estimate of standard deviation (based on FWHM; 2.358 for Gaussian)

                    if sigmaMax is None:
                        sigmaMax = 2*sig   # upper bound on st. dev. for clipping. multiplier is a heuristic

                    self.log.logdebug("Photo calibration histogram: center = %.2f, sig = %.2f" 
                                      % (center, sig))

                else:
                    if sigmaMax is None:
                        sigmaMax = dmag[-1] - dmag[0]

                    center = np.median(dmag)
                    q1 = dmag[int(0.25*npt)]
                    q3 = dmag[int(0.75*npt)]
                    sig = (q3 - q1)/2.3 # estimate of standard deviation (based on FWHM; 2.358 for Gaussian)

            if center is None:              # usually equivalent to (i > 0)
                gdmag = dmag[good]
                if self.config.useMedian:
                    center = np.median(gdmag)
                else:
                    gdmagErr = dmagErr[good]
                    center = np.average(gdmag, weights=gdmagErr)

                q3 = gdmag[min(int(0.75*npt + 0.5), npt - 1)]
                q1 = gdmag[min(int(0.25*npt + 0.5), npt - 1)]

                sig = IQ_TO_STDEV*(q3 - q1)     # estimate of standard deviation

            good = abs(dmag - center) < self.config.nSigma*min(sig, sigmaMax) # don't clip too softly

            #-=-=-=-=-=-=-=-=-=-=-=-=-=-=-=-=-=-=-=-=-=-=-=-=-=-=-=-=-=-=-=-=-=-=-=-=-=-=-=-

            if scatterPlot:
                from matplotlib import pyplot
                try:
                    fig.clf()

                    axes = fig.add_axes((0.1, 0.1, 0.85, 0.80));

                    axes.plot(ref[good], dmag[good] - center, "b+")
                    axes.errorbar(ref[good], dmag[good] - center, yerr=dmagErr[good], 
                                  linestyle='', color='b')

                    bad = np.logical_not(good)
                    if len(ref[bad]) > 0:
                        axes.plot(ref[bad], dmag[bad] - center, "r+")
                        axes.errorbar(ref[bad], dmag[bad] - center, yerr=dmagErr[bad], 
                                      linestyle='', color='r')

                    axes.plot((-100, 100), (0, 0), "g-")
                    for x in (-1, 1):
                        axes.plot((-100, 100), x*0.05*np.ones(2), "g--")

                    axes.set_ylim(-1.1, 1.1)
                    axes.set_xlim(24, 13)
                    axes.set_xlabel("Reference")
                    axes.set_ylabel("Reference - Instrumental")

                    fig.show()

                    if scatterPlot > 1:
                        while i == 0 or reply != "c":
                            try:
                                reply = raw_input("Next iteration? [ynhpc] ")
                            except EOFError:
                                reply = "n"

                            if reply == "h":
                                print >> sys.stderr, "Options: c[ontinue] h[elp] n[o] p[db] y[es]"
                                continue

                            if reply in ("", "c", "n", "p", "y"):
                                break
                            else:
                                print >> sys.stderr, "Unrecognised response: %s" % reply

                        if reply == "n":
                            break
                        elif reply == "p":
                            import pdb; pdb.set_trace()
                except Exception, e:
                    print >> sys.stderr, "Error plotting in PhotoCal.getZeroPoint: %s" % e

            #-=-=-=-=-=-=-=-=-=-=-=-=-=-=-=-=-=-=-=-=-=-=-=-=-=-=-=-=-=-=-=-=-=-=-=-=-=-=-=-

            old_ngood = ngood
            ngood = sum(good)
            if ngood == 0:
                msg = "PhotoCal.getZeroPoint: no good stars remain"

                if i == 0:                  # failed the first time round -- probably all fell in one bin
                    center = np.average(dmag, weights=dmagErr)
                    msg += " on first iteration; using average of all calibration stars"

                self.log.log(self.log.WARN, msg)

                return pipeBase.Struct(
                    zp = center,
                    sigma = sig,
                    ngood = len(dmag)
                    )
            elif ngood == old_ngood:
                break

            if False:
                ref = ref[good]
                dmag = dmag[good]
                dmagErr = dmagErr[good]

        dmag = dmag[good]
        dmagErr = dmagErr[good]
        return pipeBase.Struct(
            zp = np.average(dmag, weights=dmagErr),
            sigma = np.std(dmag, ddof=1),
            ngood = len(dmag)
            )<|MERGE_RESOLUTION|>--- conflicted
+++ resolved
@@ -30,13 +30,8 @@
 import lsst.pex.config as pexConf
 import lsst.pipe.base as pipeBase
 import lsst.afw.table as afwTable
-<<<<<<< HEAD
 import lsst.afw.image as afwImage
-=======
 import lsst.afw.display.ds9 as ds9
-
-from lsst.meas.photocal.PhotometricMagnitude import PhotometricMagnitude
->>>>>>> 41e2c8fe
 
 try:
     import matplotlib.pyplot as pyplot
