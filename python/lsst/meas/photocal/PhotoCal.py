--- conflicted
+++ resolved
@@ -223,7 +223,6 @@
         """!Create the photometric calibration task.  See PhotoCalTask.init for documentation
         """
         pipeBase.Task.__init__(self, **kwds)
-<<<<<<< HEAD
         if self.config.writeOutputField:
             if tableVersion == 0:
                 self.output = schema.addField("classification.photometric", type="Flag",
@@ -231,11 +230,6 @@
             else:
                 self.output = schema.addField("astrom_usedByPhotoCal", type="Flag",
                                           doc="set if source was used in photometric calibration")
-=======
-        if self.config.outputField is not None:
-            self.outputField = schema.addField(self.config.outputField, type="Flag",
-                                               doc="set if source was used in photometric calibration")
->>>>>>> ad1466b1
         else:
             self.outputField = None
 
