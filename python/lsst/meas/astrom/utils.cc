// -*- lsst-C++ -*-
// Astrometry.net include files:
extern "C" {
#include "solver.h"
#include "index.h"
#include "starkd.h"
#include "fitsioutils.h"
#include "fitstable.h"

#undef ATTRIB_FORMAT
#undef FALSE
#undef TRUE
}

#include <set>
#include "boost/cstdint.hpp"
#include "boost/format.hpp"

#include "lsst/meas/astrom/detail/utils.h"
#include "lsst/base.h"
#include "lsst/pex/exceptions.h"
#include "lsst/afw/table/Source.h"
#pragma clang diagnostic push
#pragma clang diagnostic ignored "-Wunused-variable"
#include "lsst/afw/geom/Angle.h"
#pragma clang diagnostic pop

namespace afwCoord = lsst::afw::coord;
namespace afwTable = lsst::afw::table;
namespace afwGeom  = lsst::afw::geom;

namespace lsst {
namespace meas {
namespace astrom {
namespace detail {

static float *
read_column(fitstable_t* tag,
            char const *colName,
            tfits_type type,
            int *starinds,
            int nstars,
            char const *indexName)
{
    float *col =
        static_cast<float*>(fitstable_read_column_inds(tag, colName, type, starinds, nstars));
    if (!col) {
        throw LSST_EXCEPT(lsst::pex::exceptions::NotFoundException,
                          str(boost::format("Unable to read data for %s from %s") % colName % indexName));
    }

    return col;
}

    
/*
 * Implementation for index_s::getCatalog method
 */
afwTable::SimpleCatalog
getCatalogImpl(std::vector<index_t*> inds,
	       double ra, double dec, double radius,
	       char const* idcol,
               std::vector<mag_column_t> const& magcols,
	       char const* stargalcol,
	       char const* varcol,
	       bool unique_ids)
{
    /*
     If unique_ids == true: return only reference sources with unique IDs;
     arbitrarily keep the first star found with each ID.
     */

    size_t const nMag = magcols.size();   /* number of magnitude[error] columns */
    std::vector<mag_column_t>::const_iterator mc;

    for (mc = magcols.begin(); mc != magcols.end(); ++mc) {
        if (mc->name.size() == 0) {
            throw LSST_EXCEPT(lsst::pex::exceptions::InvalidParameterException,
                              "Magnitude names cannot be empty strings.");
        }
        // We enforce this condition because we convert the mags to fluxes, and
        // we need a flux to compute a flux error!
        if (mc->magcol.size() == 0) {
            throw LSST_EXCEPT(lsst::pex::exceptions::InvalidParameterException,
                              "Magnitude column names cannot be empty string.");
        }
        //printf("mag col \"%s\", \"%s\", \"%s\"\n", mc->name.c_str(), mc->magcol.c_str(), mc->magerrcol.c_str());
    }
    
   // additional margin on healpixes, in deg.
   double margin = 1.0;

   double xyz[3];
   radecdeg2xyzarr(ra, dec, xyz);
   double r2 = deg2distsq(radius);

   afwTable::Schema schema = afwTable::SimpleTable::makeMinimalSchema(); // contains ID, ra, dec.
   std::vector<afwTable::Key<double> > fluxKey;	// these are double for consistency with measured fluxes;
   std::vector<afwTable::Key<double> > fluxErrKey; // may be unnecessary, but less surprising.
   fluxKey.reserve(nMag);
   fluxErrKey.reserve(nMag);
   
   for (mc = magcols.begin(); mc != magcols.end(); ++mc) {
       // Add schema elements for each requested mag (and optionally mag error)
       // avoid the comment "flux flux"
       std::string comment = (mc->name == "flux" ? "flux" : mc->name + std::string(" flux"));
       fluxKey.push_back(schema.addField<double>(mc->name, comment));
       if (mc->hasErr()) {
           std::string comment = (mc->name == "flux" ? "flux uncertainty" : mc->name + std::string(" flux uncertainty"));
           fluxErrKey.push_back(schema.addField<double>(mc->name + ".err", comment));
       }
   }

   afwTable::Key<afwTable::Flag> stargalKey;
   if (stargalcol) {
      stargalKey = schema.addField<afwTable::Flag>(
	 "stargal", "set if the reference object is a star");
   }
   afwTable::Key<afwTable::Flag> varKey;
   if (varcol) {
      varKey = schema.addField<afwTable::Flag>("var", "set if the reference object is variable");
   }
   afwTable::Key<afwTable::Flag> photometricKey = schema.addField<afwTable::Flag>(
      "photometric", "set if the reference object can be used in photometric calibration"
      );

   afwTable::SimpleCatalog cat;
   if (idcol) {
       // make catalog with no IdFactory, since IDs are external
       cat = afwTable::SimpleCatalog(afwTable::SimpleTable::make(schema, PTR(afwTable::IdFactory)()));
   } else {
       // let the catalog assign IDs
       cat = afwTable::SimpleCatalog(afwTable::SimpleTable::make(schema));
   }
<<<<<<< HEAD
=======

   /// RAII manager for astrometry.net indices
   struct IndexManager {
       index_t* index;
       IndexManager(index_t* ind) : index(ind) {}
       ~IndexManager() {
           // Change once astrometry.net-0.40+ is in...
           /*
             if (index_close_fds(ind)) {
             throw LSST_EXCEPT(lsst::pex::exceptions::IoErrorException,
             "Failed to index_close_fds() an astrometry_net_data file");
             }
           */
           _close(index->quads->fb->fid);
           _close(index->codekd->tree->io);
           _close(index->starkd->tree->io);
       }
       void _close(FILE* & fid) {
           if (fid) {
               if (fclose(fid)) {
                   std::cerr << "Error closing an astrometry_net_data quadfile" << std::endl;
               }
               fid = NULL;
           }
       }
       void _close(void* io) {
           _close(reinterpret_cast<kdtree_fits_t*>(io)->fid);
       }
   };
>>>>>>> c6797ad3

   // for unique_ids: keep track of the IDs we have already added to the result set.
   std::set<boost::int64_t> uids;

   for (std::vector<index_t*>::iterator pind = inds.begin();
	pind != inds.end(); ++pind) {
      IndexManager man(*pind);
      //printf("checking index \"%s\"\n", ind->indexname);
      if (!index_is_within_range(man.index, ra, dec, radius + margin)) {
	 //printf(" skipping: not within range\n");
	 continue;
      }
      //printf("index \"%s\" is within range\n", ind->indexname);
      // Ensure the index is loaded...
      index_reload(man.index);

      // Find nearby stars
      double *radecs = NULL;
      int *starinds = NULL;
      int nstars = 0;
      startree_search_for(man.index->starkd, xyz, r2, NULL,
			  &radecs, &starinds, &nstars);
      //printf("found %i in \"%s\"\n", nstars, ind->indexname);
      if (nstars == 0) {
          continue;
      }

      std::vector<float*> mag;
      std::vector<float*> magerr;
      mag.reserve(nMag);
      magerr.reserve(nMag);
      boost::int64_t* id = NULL;
      bool* stargal = NULL;
      bool* var = NULL;
      if (idcol || nMag || stargalcol || varcol) {
	 fitstable_t* tag = startree_get_tagalong(man.index->starkd);
	 tfits_type flt = fitscolumn_float_type();
	 tfits_type boo = fitscolumn_boolean_type();
	 tfits_type i64 = fitscolumn_i64_type();

         if (!tag) {
             std::string msg = boost::str(boost::format("astrometry_net_data index file %s does not contain a tag-along table, "
                                                        "so can't retrieve extra columns.  idcol=%s, stargalcol=%s, varcol=%s") %
<<<<<<< HEAD
                                          ind->indexname % idcol % stargalcol % varcol);
=======
                                          man.index->indexname % idcol % stargalcol % varcol);
>>>>>>> c6797ad3
             msg += ", mag columns=[";
             for (unsigned int i=0; i<nMag; i++) {
                 if (i) {
                     msg += ",";
                 }
                 msg += " name='" + magcols[i].name +
                     "', mag='" + magcols[i].magcol +
                     "', magerr='" + magcols[i].magerrcol + "'";
             }
             msg += " ].  You may need to edit the $ASTROMETRY_NET_DATA_DIR/andConfig.py file to set idColumn=None, etc.";
             throw LSST_EXCEPT(lsst::pex::exceptions::NotFoundException, msg);
         }

	 if (idcol) {
             id = static_cast<int64_t*>(fitstable_read_column_inds(tag, idcol, i64, starinds, nstars));
             if (!id) {
                 throw LSST_EXCEPT(lsst::pex::exceptions::NotFoundException,
                                   str(boost::format("Unable to read data for %s from %s") %
                                       idcol % man.index->indexname));
             }
         }
	 if (id && unique_ids) {
	    // remove duplicate IDs.

	    // FIXME -- this shouldn't be necessary once we get astrometry_net 0.40
	    // multi-index functionality in place.

	    if (uids.empty()) {
	       uids = std::set<boost::int64_t>(id, id+nstars);
	    } else {
	       int nkeep = 0;
	       for (int i=0; i<nstars; i++) {
		  //std::pair<std::set<boost::int64_t>::iterator, bool> 
		  if (uids.insert(id[i]).second) {
		     // inserted; keep this one.
		     if (nkeep != i) {
			// compact the arrays.
			starinds[nkeep] = starinds[i];
			radecs[nkeep*2+0] = radecs[i*2+0];
			radecs[nkeep*2+1] = radecs[i*2+1];
			id[nkeep] = id[i];
		     }
		     nkeep++;
		  } else {
		     // did not insert (this id has already been found);
		     // drop this star.
		  }
	       }
	       nstars = nkeep;
	       // if they were all duplicate IDs...
	       if (nstars == 0) {
		  free(starinds);
		  free(radecs);
		  free(id);
		  continue;
	       }
	    }
	 }

         for (mc = magcols.begin(); mc != magcols.end(); ++mc) {
             char const* col = mc->magcol.c_str();
             mag.push_back(read_column(tag, col, flt, starinds, nstars, man.index->indexname));
             if (mc->hasErr()) {
                 char const* col = mc->magerrcol.c_str();
                 magerr.push_back(read_column(tag, col, flt, starinds, nstars, man.index->indexname));
             }
         }
	 if (stargalcol) {
	    /*  There is something weird going on with handling of bools; maybe "T" vs "F"?
		stargal = static_cast<bool*>(fitstable_read_column_inds(tag, stargalcol, boo, starinds, nstars));
		for (int j=0; j<nstars; j++) {
		printf("  sg %i = %i, vs %i\n", j, (int)sg[j], stargal[j] ? 1:0);
		}
	    */
	    uint8_t* sg = static_cast<uint8_t*>(fitstable_read_column_inds(tag, stargalcol, fitscolumn_u8_type(), starinds, nstars));
	    stargal = static_cast<bool*>(malloc(nstars));
            if (!stargal) {
                throw LSST_EXCEPT(lsst::pex::exceptions::NotFoundException,
                                  str(boost::format("Unable to read data for %s from %s") %
                                      stargalcol % man.index->indexname));
            }
	    for (int j=0; j<nstars; j++) {
	       stargal[j] = (sg[j] > 0);
	    }
	    free(sg);
	 }
	 if (varcol) {
	    var = static_cast<bool*>(fitstable_read_column_inds(tag, varcol, boo, starinds, nstars));
            if (!var) {
                throw LSST_EXCEPT(lsst::pex::exceptions::NotFoundException,
                                  str(boost::format("Unable to read data for %s from %s") %
                                      varcol % man.index->indexname));
            }
	 }
      }

      for (int i=0; i<nstars; i++) {
	 PTR(afwTable::SimpleRecord) src = cat.addNew();

	 // Note that all coords in afwTable catalogs are ICRS; hopefully that's what the 
	 // reference catalogs are (and that's what the code assumed before JFB modified it).
	 src->setCoord(
	    afwCoord::IcrsCoord(
	       radecs[i * 2 + 0] * afwGeom::degrees,
	       radecs[i * 2 + 1] * afwGeom::degrees
	       )
	    );

	 if (id) {
             src->setId(id[i]);
         }

         assert(fluxKey.size() == nMag);
         // only non-empty error columns are populated in these vectors.
         assert(fluxErrKey.size() == magerr.size());
         // index into non-empty error columns.
         size_t ej = 0;
         size_t j = 0;
         for (mc = magcols.begin(); mc != magcols.end(); ++mc, ++j) {
             // Dustin thinks converting to flux is 'LAME!';
             // Jim thinks it's nice for consistency (and photocal wants fluxes
             // as inputs, so we'll continue to go with that for now) even though
             // we don't need to anymore.
             // Dustin rebuts that photocal immediately converts those fluxes into mags,
             // so :-P
             //printf("mag %s = %g\n", mc->name.c_str(), mag[j][i]);
             double flux = pow(10.0, -0.4*mag[j][i]);
             //printf("flux %g\n", flux);
             src->set(fluxKey[j], flux);
             if (mc->hasErr()) {
                 //printf("mag err = %g\n", magerr[ej][i]);
                 double fluxerr = fabs(-0.4*magerr[ej][i]*flux*std::log(10.0));
                 //printf("flux err = %g\n", fluxerr);
                 src->set(fluxErrKey[ej], fluxerr);
                 ej++;
             }
         }
         assert(ej == fluxErrKey.size());

	 bool ok = true;
	 if (stargal) {
	    src->set(stargalKey, stargal[i]);
	    ok &= stargal[i];
	 }
	 if (var) {
	    src->set(varKey, var[i]);
	    ok &= (!var[i]);
	 }
	 src->set(photometricKey, ok);
      }

      free(id);
      for (size_t j=0; j<mag.size(); ++j) {
          free(mag[j]);
      }
      for (size_t j=0; j<magerr.size(); ++j) {
          free(magerr[j]);
      }
      free(stargal);
      free(var);
      free(radecs);
      free(starinds);
   }
   return cat;
}
}}}}
<|MERGE_RESOLUTION|>--- conflicted
+++ resolved
@@ -132,8 +132,6 @@
        // let the catalog assign IDs
        cat = afwTable::SimpleCatalog(afwTable::SimpleTable::make(schema));
    }
-<<<<<<< HEAD
-=======
 
    /// RAII manager for astrometry.net indices
    struct IndexManager {
@@ -163,7 +161,6 @@
            _close(reinterpret_cast<kdtree_fits_t*>(io)->fid);
        }
    };
->>>>>>> c6797ad3
 
    // for unique_ids: keep track of the IDs we have already added to the result set.
    std::set<boost::int64_t> uids;
@@ -207,11 +204,7 @@
          if (!tag) {
              std::string msg = boost::str(boost::format("astrometry_net_data index file %s does not contain a tag-along table, "
                                                         "so can't retrieve extra columns.  idcol=%s, stargalcol=%s, varcol=%s") %
-<<<<<<< HEAD
-                                          ind->indexname % idcol % stargalcol % varcol);
-=======
                                           man.index->indexname % idcol % stargalcol % varcol);
->>>>>>> c6797ad3
              msg += ", mag columns=[";
              for (unsigned int i=0; i<nMag; i++) {
                  if (i) {
